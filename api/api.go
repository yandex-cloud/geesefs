--- conflicted
+++ resolved
@@ -36,10 +36,7 @@
 	Region         string
 	RegionSet      bool
 	StorageClass   string
-<<<<<<< HEAD
-=======
 	RequesterPays  bool
->>>>>>> bcba6ba3
 	AccessKey      string
 	SecretKey      string
 	Profile        string
